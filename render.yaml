services:
  - type: worker
    runtime: rust
    name: sp1-blobstream-mocha:holesky
    repo: https://github.com/succinctlabs/sp1-blobstream
    region: frankfurt
    plan: pro
    rootDir: script
    buildCommand: rm -rf build.rs && cargo build --bin operator --release
    startCommand: cargo run --bin operator --release
    autoDeploy: true
    envVars:
<<<<<<< HEAD
=======
      - key: LOOP_INTERVAL_MINS
        value: 10
      - key: TENDERMINT_RPC_URL
        sync: false
      - key: SP1_PROVER
        value: network
      - key: PROVER_NETWORK_RPC
        value: https://3ct2s5q54ed4xg3vcxfu3zrumy0hacjs.lambda-url.us-east-2.on.aws
>>>>>>> 7132d30f
      - key: CHAIN_ID
        value: 17000
      - key: CONTRACT_ADDRESS
        value: 0x315A044cb95e4d44bBf6253585FbEbcdB6fb41ef
      - key: TENDERMINT_RPC_URL
        sync: false
      - key: SP1_PROVER
        sync: false
      - key: PROVER_NETWORK_RPC
        sync: false
      - key: PRIVATE_KEY
        sync: false
      - key: RPC_URL
        sync: false
      - key: SP1_PRIVATE_KEY
        sync: false
  - type: worker
    runtime: rust
    name: sp1-blobstream-mocha:sepolia
    repo: https://github.com/succinctlabs/sp1-blobstream
    region: frankfurt
    plan: pro
    rootDir: script
    buildCommand: rm -rf build.rs && cargo build --bin operator --release
    startCommand: cargo run --bin operator --release
    autoDeploy: true
    envVars:
<<<<<<< HEAD
=======
      - key: LOOP_INTERVAL_MINS
        value: 10
      - key: TENDERMINT_RPC_URL
        sync: false
      - key: SP1_PROVER
        value: network
      - key: PROVER_NETWORK_RPC
        value: https://3ct2s5q54ed4xg3vcxfu3zrumy0hacjs.lambda-url.us-east-2.on.aws
>>>>>>> 7132d30f
      - key: CHAIN_ID
        value: 11155111
      - key: CONTRACT_ADDRESS
        value: 0xF0c6429ebAB2e7DC6e05DaFB61128bE21f13cb1e
      - key: TENDERMINT_RPC_URL
        sync: false
      - key: SP1_PROVER
        sync: false
      - key: PROVER_NETWORK_RPC
        sync: false
      - key: PRIVATE_KEY
        sync: false
      - key: RPC_URL
        sync: false
      - key: SP1_PRIVATE_KEY
        sync: false
  - type: worker
    runtime: rust
    name: sp1-blobstream-mocha:arbsepolia
    repo: https://github.com/succinctlabs/sp1-blobstream
    region: frankfurt
    plan: pro
    rootDir: script
    buildCommand: rm -rf build.rs && cargo build --bin operator --release
    startCommand: cargo run --bin operator --release
    autoDeploy: true
    envVars:
<<<<<<< HEAD
      - key: CHAIN_ID
        value: 421614
      - key: CONTRACT_ADDRESS
        value: 0xc3e209eb245Fd59c8586777b499d6A665DF3ABD2
=======
      - key: LOOP_INTERVAL_MINS
        value: 10
>>>>>>> 7132d30f
      - key: TENDERMINT_RPC_URL
        sync: false
      - key: SP1_PROVER
        sync: false
      - key: PROVER_NETWORK_RPC
        sync: false
      - key: PRIVATE_KEY
        sync: false
      - key: RPC_URL
        sync: false
      - key: SP1_PRIVATE_KEY
        sync: false
  - type: worker
    runtime: rust
    name: sp1-blobstream-mocha:basesepolia
    repo: https://github.com/succinctlabs/sp1-blobstream
    region: frankfurt
    plan: pro
    rootDir: script
    buildCommand: rm -rf build.rs && cargo build --bin operator --release
    startCommand: cargo run --bin operator --release
    autoDeploy: true
    envVars:
      - key: CHAIN_ID
        value: 84532
      - key: CONTRACT_ADDRESS
        value: 0xc3e209eb245Fd59c8586777b499d6A665DF3ABD2
      - key: TENDERMINT_RPC_URL
        sync: false
      - key: SP1_PROVER
        sync: false
      - key: PROVER_NETWORK_RPC
        sync: false
      - key: PRIVATE_KEY
        sync: false
      - key: RPC_URL
        sync: false
      - key: SP1_PRIVATE_KEY
        sync: false
  - type: worker
    runtime: rust
    name: sp1-blobstream-mainnet:ethereum
    repo: https://github.com/succinctlabs/sp1-blobstream
    region: frankfurt
    plan: pro
    rootDir: script
    buildCommand: rm -rf build.rs && cargo build --bin operator --release
    startCommand: cargo run --bin operator --release
    autoDeploy: true
    envVars:
<<<<<<< HEAD
      - key: CHAIN_ID
        value: 1
      - key: CONTRACT_ADDRESS
        value: 0x7Cf3876F681Dbb6EdA8f6FfC45D66B996Df08fAe
=======
      - key: LOOP_INTERVAL_MINS
        value: 10
>>>>>>> 7132d30f
      - key: TENDERMINT_RPC_URL
        sync: false
      - key: SP1_PROVER
        sync: false
      - key: PROVER_NETWORK_RPC
        sync: false
      - key: PRIVATE_KEY
        sync: false
      - key: RPC_URL
        sync: false
      - key: SP1_PRIVATE_KEY
        sync: false
  - type: worker
    runtime: rust
    name: sp1-blobstream-mainnet:base
    repo: https://github.com/succinctlabs/sp1-blobstream
    region: frankfurt
    plan: pro
    rootDir: script
    buildCommand: rm -rf build.rs && cargo build --bin operator --release
    startCommand: cargo run --bin operator --release
    autoDeploy: true
    envVars:
      - key: CHAIN_ID
        value: 8453
      - key: CONTRACT_ADDRESS
        value: 0xA83ca7775Bc2889825BcDeDfFa5b758cf69e8794
      - key: TENDERMINT_RPC_URL
        sync: false
      - key: SP1_PROVER
        sync: false
      - key: PROVER_NETWORK_RPC
        sync: false
      - key: PRIVATE_KEY
        sync: false
      - key: RPC_URL
        sync: false
      - key: SP1_PRIVATE_KEY
        sync: false
  - type: worker
    runtime: rust
    name: sp1-blobstream-mainnet:arbitrum
    repo: https://github.com/succinctlabs/sp1-blobstream
    region: frankfurt
    plan: pro
    rootDir: script
    buildCommand: rm -rf build.rs && cargo build --bin operator --release
    startCommand: cargo run --bin operator --release
    autoDeploy: true
    envVars:
      - key: CHAIN_ID
        value: 42161
      - key: CONTRACT_ADDRESS
        value: 0xA83ca7775Bc2889825BcDeDfFa5b758cf69e8794
      - key: TENDERMINT_RPC_URL
        sync: false
      - key: SP1_PROVER
        sync: false
      - key: PROVER_NETWORK_RPC
        sync: false
      - key: PRIVATE_KEY
        sync: false
      - key: RPC_URL
        sync: false
      - key: SP1_PRIVATE_KEY
        sync: false<|MERGE_RESOLUTION|>--- conflicted
+++ resolved
@@ -10,17 +10,8 @@
     startCommand: cargo run --bin operator --release
     autoDeploy: true
     envVars:
-<<<<<<< HEAD
-=======
       - key: LOOP_INTERVAL_MINS
         value: 10
-      - key: TENDERMINT_RPC_URL
-        sync: false
-      - key: SP1_PROVER
-        value: network
-      - key: PROVER_NETWORK_RPC
-        value: https://3ct2s5q54ed4xg3vcxfu3zrumy0hacjs.lambda-url.us-east-2.on.aws
->>>>>>> 7132d30f
       - key: CHAIN_ID
         value: 17000
       - key: CONTRACT_ADDRESS
@@ -48,17 +39,8 @@
     startCommand: cargo run --bin operator --release
     autoDeploy: true
     envVars:
-<<<<<<< HEAD
-=======
       - key: LOOP_INTERVAL_MINS
         value: 10
-      - key: TENDERMINT_RPC_URL
-        sync: false
-      - key: SP1_PROVER
-        value: network
-      - key: PROVER_NETWORK_RPC
-        value: https://3ct2s5q54ed4xg3vcxfu3zrumy0hacjs.lambda-url.us-east-2.on.aws
->>>>>>> 7132d30f
       - key: CHAIN_ID
         value: 11155111
       - key: CONTRACT_ADDRESS
@@ -86,15 +68,12 @@
     startCommand: cargo run --bin operator --release
     autoDeploy: true
     envVars:
-<<<<<<< HEAD
+      - key: LOOP_INTERVAL_MINS
+        value: 10
       - key: CHAIN_ID
         value: 421614
       - key: CONTRACT_ADDRESS
         value: 0xc3e209eb245Fd59c8586777b499d6A665DF3ABD2
-=======
-      - key: LOOP_INTERVAL_MINS
-        value: 10
->>>>>>> 7132d30f
       - key: TENDERMINT_RPC_URL
         sync: false
       - key: SP1_PROVER
@@ -118,6 +97,8 @@
     startCommand: cargo run --bin operator --release
     autoDeploy: true
     envVars:
+      - key: LOOP_INTERVAL_MINS
+        value: 10
       - key: CHAIN_ID
         value: 84532
       - key: CONTRACT_ADDRESS
@@ -145,15 +126,10 @@
     startCommand: cargo run --bin operator --release
     autoDeploy: true
     envVars:
-<<<<<<< HEAD
       - key: CHAIN_ID
         value: 1
       - key: CONTRACT_ADDRESS
         value: 0x7Cf3876F681Dbb6EdA8f6FfC45D66B996Df08fAe
-=======
-      - key: LOOP_INTERVAL_MINS
-        value: 10
->>>>>>> 7132d30f
       - key: TENDERMINT_RPC_URL
         sync: false
       - key: SP1_PROVER
